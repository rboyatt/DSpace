--- conflicted
+++ resolved
@@ -8,8 +8,6 @@
 
 http://sourceforge.net/tracker/?group_id=19984&atid=119984
 
-<<<<<<< HEAD
-=======
 2088526	List group membership    
 2088431	IP Authentication only works on logged in users 
 2088426	encoding in some form-fields buggy 
@@ -40,7 +38,6 @@
 
 Known issues in 1.5.0 that may or may not have been corrected.
 
->>>>>>> a68d3779
 1904122 Help text in submission process doesn't parse html tags
 1899801 SWORD ingest fails with METSExport tool
 1899709 Creative Commons XMLUI Firefox displayed as text
