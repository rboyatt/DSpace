--- conflicted
+++ resolved
@@ -38,6 +38,8 @@
  * DAMAGE.
  */
 package org.dspace.app.xmlui.aspect.administrative.group;
+
+import java.sql.SQLException;
 
 import org.dspace.app.xmlui.aspect.administrative.FlowGroupUtils;
 import org.dspace.app.xmlui.cocoon.AbstractDSpaceTransformer;
@@ -55,9 +57,6 @@
 import org.dspace.app.xmlui.wing.element.Text;
 import org.dspace.content.Collection;
 import org.dspace.eperson.Group;
-import org.dspace.uri.IdentifierService;
-
-import java.sql.SQLException;
 
 /**
  * Manage groups page is the entry point for group management. From here the user
@@ -153,13 +152,7 @@
 		String query    = URLDecode(parameters.getParameter("query",""));
 		int page        = parameters.getParameterAsInteger("page",0);
 		int highlightID = parameters.getParameterAsInteger("highlightID",-1);
-<<<<<<< HEAD
-        // FIXME: Bad!
-//        int resultCount = Group.searchResultCount(context, query);
-        int resultCount = Group.search(context, query).length;
-=======
         int resultCount = Group.searchResultCount(context, query);
->>>>>>> a68d3779
         Group[] groups  = Group.search(context, query, page*PAGE_SIZE, PAGE_SIZE);
 		
 		
@@ -270,7 +263,7 @@
 	        		Highlight highlight = cell.addHighlight("fade");
 	        		
 	        		highlight.addContent("[");
-	        		highlight.addXref(IdentifierService.getURL(collection).toString(), T_collection_link);
+	        		highlight.addXref(contextPath+"/handle/"+collection.getHandle(), T_collection_link);
 	        		highlight.addContent("]");
         		}
         	}
