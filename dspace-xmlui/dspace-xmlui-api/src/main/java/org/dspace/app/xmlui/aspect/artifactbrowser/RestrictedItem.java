/*
 * RestrictedItem.java
 *
 * Version: $Revision$
 *
 * Date: $Date$
 *
 * Copyright (c) 2002, Hewlett-Packard Company and Massachusetts
 * Institute of Technology.  All rights reserved.
 *
 * Redistribution and use in source and binary forms, with or without
 * modification, are permitted provided that the following conditions are
 * met:
 *
 * - Redistributions of source code must retain the above copyright
 * notice, this list of conditions and the following disclaimer.
 *
 * - Redistributions in binary form must reproduce the above copyright
 * notice, this list of conditions and the following disclaimer in the
 * documentation and/or other materials provided with the distribution.
 *
 * - Neither the name of the Hewlett-Packard Company nor the name of the
 * Massachusetts Institute of Technology nor the names of their
 * contributors may be used to endorse or promote products derived from
 * this software without specific prior written permission.
 *
 * THIS SOFTWARE IS PROVIDED BY THE COPYRIGHT HOLDERS AND CONTRIBUTORS
 * ``AS IS'' AND ANY EXPRESS OR IMPLIED WARRANTIES, INCLUDING, BUT NOT
 * LIMITED TO, THE IMPLIED WARRANTIES OF MERCHANTABILITY AND FITNESS FOR
 * A PARTICULAR PURPOSE ARE DISCLAIMED. IN NO EVENT SHALL THE COPYRIGHT
 * HOLDERS OR CONTRIBUTORS BE LIABLE FOR ANY DIRECT, INDIRECT,
 * INCIDENTAL, SPECIAL, EXEMPLARY, OR CONSEQUENTIAL DAMAGES (INCLUDING,
 * BUT NOT LIMITED TO, PROCUREMENT OF SUBSTITUTE GOODS OR SERVICES; LOSS
 * OF USE, DATA, OR PROFITS; OR BUSINESS INTERRUPTION) HOWEVER CAUSED AND
 * ON ANY THEORY OF LIABILITY, WHETHER IN CONTRACT, STRICT LIABILITY, OR
 * TORT (INCLUDING NEGLIGENCE OR OTHERWISE) ARISING IN ANY WAY OUT OF THE
 * USE OF THIS SOFTWARE, EVEN IF ADVISED OF THE POSSIBILITY OF SUCH
 * DAMAGE.
 */
package org.dspace.app.xmlui.aspect.artifactbrowser;

import org.apache.cocoon.environment.ObjectModelHelper;
import org.apache.cocoon.environment.Request;
import org.dspace.app.xmlui.cocoon.AbstractDSpaceTransformer;
import org.dspace.app.xmlui.utils.HandleUtil;
import org.dspace.app.xmlui.utils.UIException;
import org.dspace.app.xmlui.utils.URIUtil;
import org.dspace.app.xmlui.wing.Message;
import org.dspace.app.xmlui.wing.WingException;
import org.dspace.app.xmlui.wing.element.Body;
import org.dspace.app.xmlui.wing.element.Division;
import org.dspace.app.xmlui.wing.element.PageMeta;
import org.dspace.authorize.AuthorizeException;
import org.dspace.content.Bitstream;
import org.dspace.content.Collection;
import org.dspace.content.Community;
import org.dspace.content.DSpaceObject;
import org.dspace.content.Item;
<<<<<<< HEAD
import org.dspace.uri.IdentifierService;
=======
>>>>>>> a68d3779
import org.xml.sax.SAXException;

import java.io.IOException;
import java.sql.SQLException;

/**
 * Display an item restricted message.
 * 
 * @author Scott Phillips
 */
public class RestrictedItem extends AbstractDSpaceTransformer //implements CacheableProcessingComponent
{
    /** language strings */
    private static final Message T_title =
        message("xmlui.ArtifactBrowser.RestrictedItem.title");
    
    private static final Message T_dspace_home =
        message("xmlui.general.dspace_home");
    
    private static final Message T_trail = 
        message("xmlui.ArtifactBrowser.RestrictedItem.trail");

    private static final Message T_head_resource = 
        message("xmlui.ArtifactBrowser.RestrictedItem.head_resource");
    
    private static final Message T_head_community = 
        message("xmlui.ArtifactBrowser.RestrictedItem.head_community");
    
    private static final Message T_head_collection = 
        message("xmlui.ArtifactBrowser.RestrictedItem.head_collection");
    
    private static final Message T_head_item = 
        message("xmlui.ArtifactBrowser.RestrictedItem.head_item");
    
    private static final Message T_head_bitstream = 
        message("xmlui.ArtifactBrowser.RestrictedItem.head_bitstream");
    
    private static final Message T_para_resource = 
        message("xmlui.ArtifactBrowser.RestrictedItem.para_resource");
    
    private static final Message T_para_community = 
        message("xmlui.ArtifactBrowser.RestrictedItem.para_community");
    
    private static final Message T_para_collection = 
        message("xmlui.ArtifactBrowser.RestrictedItem.para_collection");
    
    private static final Message T_para_item = 
        message("xmlui.ArtifactBrowser.RestrictedItem.para_item");
    
    private static final Message T_para_bitstream = 
        message("xmlui.ArtifactBrowser.RestrictedItem.para_bitstream");
    
    
    public void addPageMeta(PageMeta pageMeta) throws SAXException,
            WingException, UIException, SQLException, IOException,
            AuthorizeException
    {
    	DSpaceObject dso = URIUtil.resolve(objectModel);
    	
    	pageMeta.addMetadata("title").addContent(T_title);
               
        pageMeta.addTrailLink(contextPath + "/",T_dspace_home);
        if (dso != null)
        	HandleUtil.buildHandleTrail(dso,pageMeta,contextPath);
        pageMeta.addTrail().addContent(T_trail);
        
    }

  
    public void addBody(Body body) throws SAXException, WingException,
            UIException, SQLException, IOException, AuthorizeException
    {   
    	Request  request = ObjectModelHelper.getRequest(objectModel);
        DSpaceObject dso = URIUtil.resolve(objectModel);
        
        Division unauthorized = body.addDivision("unauthorized-resource","primary");

        if (dso == null)
        {
            unauthorized.setHead(T_head_resource);
            unauthorized.addPara(T_para_resource);
        } 
        else if (dso instanceof Community)
        {
        	Community community = (Community) dso;
        	unauthorized.setHead(T_head_community);
            unauthorized.addPara(T_para_community.parameterize(community.getMetadata("name")));
        } 
        else if (dso instanceof Collection)
        {
        	Collection collection = (Collection) dso;
        	unauthorized.setHead(T_head_collection);
            unauthorized.addPara(T_para_collection.parameterize(collection.getMetadata("name")));
        }
        else if (dso instanceof Item)
        {
        	 // The dso may be an item but it could still be an item's bitstream. So let's check for the parameter.
        	if (request.getParameter("bitstreamId") != null)
        	{
        		String identifier = "unknown";
        		try {
        			Bitstream bit = Bitstream.find(context, new Integer(request.getParameter("bitstreamId")));
	        		if (bit != null) {
	        			identifier = bit.getName();
	        		}
        		}
        		catch(Exception e) {
        			// just forget it - and display the restricted message.
        		}
        		unauthorized.setHead(T_head_bitstream);
                unauthorized.addPara(T_para_bitstream.parameterize(identifier));
        	} 
        	else
        	{
        		String identifier = "unknown";
<<<<<<< HEAD

        		String handle = IdentifierService.getCanonicalForm(dso);
=======
        		String handle = dso.getHandle();
>>>>>>> a68d3779
            	if (handle == null || "".equals(handle))
            	{
            		identifier =  "internal ID: " + dso.getID();
            	}
            	else
            	{
<<<<<<< HEAD
            		identifier = handle;
=======
            		identifier = "hdl:"+handle;
>>>>>>> a68d3779
            	}
        		unauthorized.setHead(T_head_item);
                unauthorized.addPara(T_para_item.parameterize(identifier));
        	}
        } 
        else
        {
        	// This case should not occure, but if it does just fall back to the resource message.
        	unauthorized.setHead(T_head_resource);
            unauthorized.addPara(T_para_resource);
        }
      
    }
}<|MERGE_RESOLUTION|>--- conflicted
+++ resolved
@@ -39,12 +39,14 @@
  */
 package org.dspace.app.xmlui.aspect.artifactbrowser;
 
+import java.io.IOException;
+import java.sql.SQLException;
+
 import org.apache.cocoon.environment.ObjectModelHelper;
 import org.apache.cocoon.environment.Request;
 import org.dspace.app.xmlui.cocoon.AbstractDSpaceTransformer;
+import org.dspace.app.xmlui.utils.UIException;
 import org.dspace.app.xmlui.utils.HandleUtil;
-import org.dspace.app.xmlui.utils.UIException;
-import org.dspace.app.xmlui.utils.URIUtil;
 import org.dspace.app.xmlui.wing.Message;
 import org.dspace.app.xmlui.wing.WingException;
 import org.dspace.app.xmlui.wing.element.Body;
@@ -56,14 +58,7 @@
 import org.dspace.content.Community;
 import org.dspace.content.DSpaceObject;
 import org.dspace.content.Item;
-<<<<<<< HEAD
-import org.dspace.uri.IdentifierService;
-=======
->>>>>>> a68d3779
 import org.xml.sax.SAXException;
-
-import java.io.IOException;
-import java.sql.SQLException;
 
 /**
  * Display an item restricted message.
@@ -117,7 +112,7 @@
             WingException, UIException, SQLException, IOException,
             AuthorizeException
     {
-    	DSpaceObject dso = URIUtil.resolve(objectModel);
+    	DSpaceObject dso = HandleUtil.obtainHandle(objectModel);
     	
     	pageMeta.addMetadata("title").addContent(T_title);
                
@@ -133,7 +128,7 @@
             UIException, SQLException, IOException, AuthorizeException
     {   
     	Request  request = ObjectModelHelper.getRequest(objectModel);
-        DSpaceObject dso = URIUtil.resolve(objectModel);
+        DSpaceObject dso = HandleUtil.obtainHandle(objectModel);
         
         Division unauthorized = body.addDivision("unauthorized-resource","primary");
 
@@ -175,23 +170,14 @@
         	else
         	{
         		String identifier = "unknown";
-<<<<<<< HEAD
-
-        		String handle = IdentifierService.getCanonicalForm(dso);
-=======
         		String handle = dso.getHandle();
->>>>>>> a68d3779
             	if (handle == null || "".equals(handle))
             	{
             		identifier =  "internal ID: " + dso.getID();
             	}
             	else
             	{
-<<<<<<< HEAD
-            		identifier = handle;
-=======
             		identifier = "hdl:"+handle;
->>>>>>> a68d3779
             	}
         		unauthorized.setHead(T_head_item);
                 unauthorized.addPara(T_para_item.parameterize(identifier));
