/**
 * The contents of this file are subject to the license and copyright
 * detailed in the LICENSE and NOTICE files at the root of the source
 * tree and available online at
 *
 * http://www.dspace.org/license/
 */
package org.dspace.app.xmlui.aspect.discovery;

import org.apache.cocoon.caching.CacheableProcessingComponent;
import org.apache.cocoon.environment.ObjectModelHelper;
import org.apache.cocoon.environment.Request;
import org.apache.cocoon.util.HashUtil;
import org.apache.commons.collections.CollectionUtils;
import org.apache.commons.lang.ArrayUtils;
import org.apache.commons.lang.StringUtils;
import org.apache.excalibur.source.SourceValidity;
import org.apache.log4j.Logger;
import org.dspace.app.util.MetadataExposureServiceImpl;
import org.dspace.app.util.factory.UtilServiceFactory;
import org.dspace.app.util.service.MetadataExposureService;
import org.dspace.app.xmlui.cocoon.AbstractDSpaceTransformer;
import org.dspace.app.xmlui.utils.DSpaceValidity;
import org.dspace.app.xmlui.utils.HandleUtil;
import org.dspace.app.xmlui.utils.UIException;
import org.dspace.app.xmlui.wing.Message;
import org.dspace.app.xmlui.wing.WingException;
import org.dspace.app.xmlui.wing.element.*;
import org.dspace.authorize.AuthorizeException;
import org.dspace.content.*;
import org.dspace.content.Collection;
import org.dspace.content.Item;
import org.dspace.content.factory.ContentServiceFactory;
import org.dspace.content.service.CollectionService;
import org.dspace.content.service.CommunityService;
import org.dspace.content.service.ItemService;
import org.dspace.content.service.MetadataFieldService;
import org.dspace.core.Constants;
import org.dspace.core.LogManager;
import org.dspace.discovery.*;
import org.dspace.discovery.configuration.DiscoveryConfiguration;
import org.dspace.discovery.configuration.DiscoveryHitHighlightFieldConfiguration;
import org.dspace.discovery.configuration.DiscoverySortConfiguration;
import org.dspace.discovery.configuration.DiscoverySortConfiguration.SORT_ORDER;
import org.dspace.discovery.configuration.DiscoverySortFieldConfiguration;
import org.dspace.handle.HandleServiceImpl;
import org.dspace.handle.factory.HandleServiceFactory;
import org.dspace.handle.service.HandleService;
import org.xml.sax.SAXException;

import java.io.IOException;
import java.io.Serializable;
import java.sql.SQLException;
import java.util.*;
import java.util.List;

/**
 * This is an abstract search page. It is a collection of search methods that
 * are common between different search implementation. An implementer must
 * implement at least three methods: addBody(), getQuery(), and generateURL().
 * <p/>
 * See the SimpleSearch implementation.
 *
 * @author Kevin Van de Velde (kevin at atmire dot com)
 * @author Mark Diggory (markd at atmire dot com)
 * @author Ben Bosman (ben at atmire dot com)
 */
public abstract class AbstractSearch extends AbstractDSpaceTransformer implements CacheableProcessingComponent {

    private static final Logger log = Logger.getLogger(AbstractSearch.class);

    /**
     * Language strings
     */
    private static final Message T_head1_community =
            message("xmlui.Discovery.AbstractSearch.head1_community");

    private static final Message T_head1_collection =
            message("xmlui.Discovery.AbstractSearch.head1_collection");

    private static final Message T_head1_none =
            message("xmlui.Discovery.AbstractSearch.head1_none");

    private static final Message T_no_results =
            message("xmlui.ArtifactBrowser.AbstractSearch.no_results");

    private static final Message T_all_of_dspace =
            message("xmlui.ArtifactBrowser.AbstractSearch.all_of_dspace");

    private static final Message T_sort_by_relevance =
            message("xmlui.Discovery.AbstractSearch.sort_by.relevance");

    private static final Message T_sort_by = message("xmlui.Discovery.AbstractSearch.sort_by.head");

    private static final Message T_rpp = message("xmlui.Discovery.AbstractSearch.rpp");
    private static final Message T_result_head_3 = message("xmlui.Discovery.AbstractSearch.head3");
    private static final Message T_result_head_2 = message("xmlui.Discovery.AbstractSearch.head2");

    /**
     * Cached query results
     */
    protected DiscoverResult queryResults;

    /**
     * Cached query arguments
     */
    protected DiscoverQuery queryArgs;

    /**
     * The options for results per page
     */
    private static final int[] RESULTS_PER_PAGE_PROGRESSION = {5, 10, 20, 40, 60, 80, 100};

    /**
     * Cached validity object
     */
    private SourceValidity validity;

    protected CommunityService communityService = ContentServiceFactory.getInstance().getCommunityService();
   	protected CollectionService collectionService = ContentServiceFactory.getInstance().getCollectionService();
    protected ItemService itemService = ContentServiceFactory.getInstance().getItemService();
    protected MetadataFieldService metadataFieldService = ContentServiceFactory.getInstance().getMetadataFieldService();

    protected MetadataExposureService metadataExposureService = UtilServiceFactory.getInstance().getMetadataExposureService();
    protected HandleService handleService = HandleServiceFactory.getInstance().getHandleService();


    /**
     * Generate the unique caching key.
     * This key must be unique inside the space of this component.
     */
    public Serializable getKey() {
        try {
            String key = "";

            // Page Parameter
            key += "-" + getParameterPage();
            key += "-" + getParameterRpp();
            key += "-" + getParameterSortBy();
            key += "-" + getParameterOrder();
            key += "-" + getParameterEtAl();

            // What scope the search is at
            DSpaceObject scope = getScope();
            if (scope != null)
            {
                key += "-" + scope.getHandle();
            }

            // The actual search query.
            key += "-" + getQuery();

            return HashUtil.hash(key);
        } catch (RuntimeException re) {
            throw re;
        } catch (Exception e) {
            // Ignore all errors and just don't cache.
            return "0";
        }
    }

    /**
     * Generate the cache validity object.
     * <p/>
     * This validity object should never "over cache" because it will
     * perform the search, and serialize the results using the
     * DSpaceValidity object.
     */
    public SourceValidity getValidity() {
        if (this.validity == null) {
            try {
                DSpaceValidity validity = new DSpaceValidity();

                DSpaceObject scope = getScope();
                validity.add(context, scope);

                performSearch(scope);

                List<DSpaceObject> results = this.queryResults.getDspaceObjects();

                if (results != null) {
                    validity.add("total:"+this.queryResults.getTotalSearchResults());
                    validity.add("start:"+this.queryResults.getStart());
                    validity.add("size:" + results.size());

                    for (DSpaceObject dso : results) {
                        validity.add(context, dso);
                    }
                }

                Map<String, List<DiscoverResult.FacetResult>> facetResults = this.queryResults.getFacetResults();
                for(String facetField : facetResults.keySet()){
                    List<DiscoverResult.FacetResult> facetValues = facetResults.get(facetField);
                    for (DiscoverResult.FacetResult facetResult : facetValues)
                    {
                        validity.add(facetField + facetResult.getAsFilterQuery() + facetResult.getCount());
                    }
                }

                this.validity = validity.complete();
            } catch (RuntimeException re) {
                throw re;
            }
            catch (Exception e) {
                this.validity = null;
            }

            // add log message that we are viewing the item
            // done here, as the serialization may not occur if the cache is valid
            logSearch();
        }
        return this.validity;
    }


    /**
     * Build the resulting search DRI document.
     */
    public abstract void addBody(Body body) throws SAXException, WingException,
            UIException, SQLException, IOException, AuthorizeException;

    /**
     * Build the main form that should be the only form that the user interface requires
     * This form will be used for all discovery queries, filters, ....
     * At the moment however this form is only used to track search result hits
     * @param searchDiv the division to add the form to
     */
    protected void buildMainForm(Division searchDiv) throws WingException, SQLException {
        Request request = ObjectModelHelper.getRequest(objectModel);
        DSpaceObject dso = HandleUtil.obtainHandle(objectModel);

        //We set our action to context path, since the eventual action will depend on which url we click on
        Division mainForm = searchDiv.addInteractiveDivision("main-form", getBasicUrl(), Division.METHOD_POST, "");

        String query = getQuery();
        //Indicate that the form we are submitting lists search results
        mainForm.addHidden("search-result").setValue(Boolean.TRUE.toString());
        mainForm.addHidden("query").setValue(query);

        mainForm.addHidden("current-scope").setValue(dso == null ? "" : dso.getHandle());
        Map<String, String[]> fqs = getParameterFilterQueries();
        if (fqs != null)
        {
            for (String parameter : fqs.keySet())
            {
                String[] values = fqs.get(parameter);
                if(values != null)
                {
                    for (String value : values)
                    {
                        mainForm.addHidden(parameter).setValue(value);
                    }
                }
            }
        }

        mainForm.addHidden("rpp").setValue(getParameterRpp());
        Hidden sort_by = mainForm.addHidden("sort_by");
        if(!StringUtils.isBlank(request.getParameter("sort_by")))
        {
            sort_by.setValue(request.getParameter("sort_by"));
        }else{
            sort_by.setValue("score");
        }

        Hidden order = mainForm.addHidden("order");
        if(getParameterOrder() != null)
        {
            order.setValue(request.getParameter("order"));
        }else{
            DiscoveryConfiguration discoveryConfiguration = SearchUtils.getDiscoveryConfiguration(dso);
            order.setValue(discoveryConfiguration.getSearchSortConfiguration().getDefaultSortOrder().toString());
        }
        if(!StringUtils.isBlank(request.getParameter("page")))
        {
            mainForm.addHidden("page").setValue(request.getParameter("page"));
        }
    }

    protected abstract String getBasicUrl() throws SQLException;

    /**
     * Attach a division to the given search division named "search-results"
     * which contains results for this search query.
     *
     * @param search The search division to contain the search-results division.
     */
    protected void buildSearchResultsDivision(Division search)
            throws IOException, SQLException, WingException, SearchServiceException {

        try {
            if (queryResults == null) {

                DSpaceObject scope = getScope();
                this.performSearch(scope);
            }
        }
        catch (RuntimeException e) {
            log.error(e.getMessage(), e);
            queryResults = null;
        }
        catch (Exception e) {
            log.error(e.getMessage(), e);
            queryResults = null;
        }

        Division results = search.addDivision("search-results", "primary");
        buildSearchControls(results);


        DSpaceObject searchScope = getScope();

        int displayedResults;
        long totalResults;
        float searchTime;

        if(queryResults != null && 0 < queryResults.getTotalSearchResults())
        {
            displayedResults = queryResults.getDspaceObjects().size();
            totalResults = queryResults.getTotalSearchResults();
            searchTime = ((float) queryResults.getSearchTime() / 1000) % 60;

            if (searchScope instanceof Community) {
                Community community = (Community) searchScope;
                String communityName = community.getName();
                results.setHead(T_head1_community.parameterize(displayedResults, totalResults, communityName, searchTime));
            } else if (searchScope instanceof Collection){
                Collection collection = (Collection) searchScope;
                String collectionName = collection.getName();
                results.setHead(T_head1_collection.parameterize(displayedResults, totalResults, collectionName, searchTime));
            } else {
                results.setHead(T_head1_none.parameterize(displayedResults, totalResults, searchTime));
            }
        }

        if (queryResults != null && 0 < queryResults.getDspaceObjects().size())
        {

            // Pagination variables.
            int itemsTotal = (int) queryResults.getTotalSearchResults();
            int firstItemIndex = (int) this.queryResults.getStart() + 1;
            int lastItemIndex = (int) this.queryResults.getStart() + queryResults.getDspaceObjects().size();

            //if (itemsTotal < lastItemIndex)
            //    lastItemIndex = itemsTotal;
            int currentPage = this.queryResults.getStart() / this.queryResults.getMaxResults() + 1;
            int pagesTotal = (int) ((this.queryResults.getTotalSearchResults() - 1) / this.queryResults.getMaxResults()) + 1;
            Map<String, String> parameters = new HashMap<String, String>();
            parameters.put("page", "{pageNum}");
            String pageURLMask = generateURL(parameters);
            pageURLMask = addFilterQueriesToUrl(pageURLMask);

            results.setMaskedPagination(itemsTotal, firstItemIndex,
                    lastItemIndex, currentPage, pagesTotal, pageURLMask);

            // Look for any communities or collections in the mix
            org.dspace.app.xmlui.wing.element.List dspaceObjectsList = null;

            // Put it on the top of level search result list
            dspaceObjectsList = results.addList("search-results-repository",
                    org.dspace.app.xmlui.wing.element.List.TYPE_DSO_LIST, "repository-search-results");

            List<DSpaceObject> commCollList = new ArrayList<DSpaceObject>();
            List<Item> itemList = new ArrayList<Item>();
            for (DSpaceObject resultDso : queryResults.getDspaceObjects())
            {
                if(resultDso.getType() == Constants.COMMUNITY || resultDso.getType() == Constants.COLLECTION)
                {
                    commCollList.add(resultDso);
                }else
                if(resultDso.getType() == Constants.ITEM)
                {
                    itemList.add((Item) resultDso);
                }
            }

            if(CollectionUtils.isNotEmpty(commCollList))
            {
                org.dspace.app.xmlui.wing.element.List commCollWingList = dspaceObjectsList.addList("comm-coll-result-list");
                commCollWingList.setHead(T_result_head_2);
                for (DSpaceObject dso : commCollList)
                {
                    DiscoverResult.DSpaceObjectHighlightResult highlightedResults = queryResults.getHighlightedResults(dso);
                    if(dso.getType() == Constants.COMMUNITY)
                    {
                        //Render our community !
                        org.dspace.app.xmlui.wing.element.List communityMetadata = commCollWingList.addList(dso.getHandle() + ":community");

                        renderCommunity((Community) dso, highlightedResults, communityMetadata);
                    }else
                    if(dso.getType() == Constants.COLLECTION)
                    {
                        //Render our collection !
                        org.dspace.app.xmlui.wing.element.List collectionMetadata = commCollWingList.addList(dso.getHandle() + ":collection");

                        renderCollection((Collection) dso, highlightedResults, collectionMetadata);
                    }
                }
            }

            if(CollectionUtils.isNotEmpty(itemList))
            {
                org.dspace.app.xmlui.wing.element.List itemWingList = dspaceObjectsList.addList("item-result-list");
                if(CollectionUtils.isNotEmpty(commCollList))
                {
                    itemWingList.setHead(T_result_head_3);

                }
                for (Item resultDso : itemList)
                {
                    DiscoverResult.DSpaceObjectHighlightResult highlightedResults = queryResults.getHighlightedResults(resultDso);
                    renderItem(itemWingList, resultDso, highlightedResults);
                }
            }

        } else {
            results.addPara(T_no_results);
        }
        //}// Empty query
    }

    protected String addFilterQueriesToUrl(String pageURLMask) throws UIException {
        Map<String, String[]> filterQueryParams = getParameterFilterQueries();
        if(filterQueryParams != null)
        {
            StringBuilder maskBuilder = new StringBuilder(pageURLMask);
            for (String filterQueryParam : filterQueryParams.keySet())
            {
                String[] filterQueryValues = filterQueryParams.get(filterQueryParam);
                if(filterQueryValues != null)
                {
                    for (String filterQueryValue : filterQueryValues)
                    {
                        maskBuilder.append("&").append(filterQueryParam).append("=").append(encodeForURL(filterQueryValue));
                    }
                }
            }

            pageURLMask = maskBuilder.toString();
        }
        return pageURLMask;
    }

    /**
     * Render the given item, all metadata is added to the given list, which metadata will be rendered where depends on the xsl
     * @param dspaceObjectsList a list of DSpace objects
     * @param item the DSpace item to be rendered
     * @param highlightedResults the highlighted results
     * @throws WingException
     * @throws SQLException Database failure in services this calls
     */
    protected void renderItem(org.dspace.app.xmlui.wing.element.List dspaceObjectsList, Item item, DiscoverResult.DSpaceObjectHighlightResult highlightedResults) throws WingException, SQLException {
        org.dspace.app.xmlui.wing.element.List itemList = dspaceObjectsList.addList(item.getHandle() + ":item");

        List<MetadataField> metadataFields = metadataFieldService.findAll(context);
        for (MetadataField metadataField : metadataFields)
        {
            //Retrieve the schema for this field
            String schema = metadataField.getMetadataSchema().getName();
            //Check if our field isn't hidden
            if (!metadataExposureService.isHidden(context, schema, metadataField.getElement(), metadataField.getQualifier()))
            {
                //Check if our metadata field is highlighted
                StringBuilder metadataKey = new StringBuilder();
                metadataKey.append(schema).append(".").append(metadataField.getElement());
                if (metadataField.getQualifier() != null)
                {
                    metadataKey.append(".").append(metadataField.getQualifier());
                }

                StringBuilder itemName = new StringBuilder();
                itemName.append(item.getHandle()).append(":").append(metadataKey.toString());


                List<MetadataValue> itemMetadata = itemService.getMetadata(item, schema, metadataField.getElement(), metadataField.getQualifier(), Item.ANY);
                if(!CollectionUtils.isEmpty(itemMetadata))
                {
                    org.dspace.app.xmlui.wing.element.List metadataFieldList = itemList.addList(itemName.toString());
                    for (MetadataValue metadataValue : itemMetadata)
                    {
                        String value = metadataValue.getValue();
                        addMetadataField(highlightedResults, metadataKey.toString(), metadataFieldList, value);
                    }
                }
            }
        }

        //Check our highlighted results, we may need to add non-metadata (like our full text)
        if(highlightedResults != null)
        {
            //Also add the full text snippet (if available !)
            List<String> fullSnippets = highlightedResults.getHighlightResults("fulltext");
            if(CollectionUtils.isNotEmpty(fullSnippets))
            {
                StringBuilder itemName = new StringBuilder();
                itemName.append(item.getHandle()).append(":").append("fulltext");

                org.dspace.app.xmlui.wing.element.List fullTextFieldList = itemList.addList(itemName.toString());

                for (String snippet : fullSnippets)
                {
                    addMetadataField(fullTextFieldList, snippet);
                }
            }
        }
    }

    /**
     * Render the given collection, all collection metadata is added to the list
     * @param collection the collection to be rendered
     * @param highlightedResults the highlighted results
     * @throws WingException
     */
    protected void renderCollection(Collection collection, DiscoverResult.DSpaceObjectHighlightResult highlightedResults, org.dspace.app.xmlui.wing.element.List collectionMetadata) throws WingException {

        String description = collectionService.getMetadata(collection, "introductory_text");
        String description_abstract = collectionService.getMetadata(collection, "short_description");
        String description_table = collectionService.getMetadata(collection, "side_bar_text");
        String identifier_uri = "http://hdl.handle.net/" + collection.getHandle();
        String provenance = collectionService.getMetadata(collection, "provenance_description");
        String rights = collectionService.getMetadata(collection, "copyright_text");
        String rights_license = collectionService.getMetadata(collection, "license");
        String title = collection.getName();

        if(StringUtils.isNotBlank(description))
        {
            addMetadataField(highlightedResults, "dc.description", collectionMetadata.addList(collection.getHandle() + ":dc.description"), description);
        }
        if(StringUtils.isNotBlank(description_abstract))
        {
            addMetadataField(highlightedResults, "dc.description.abstract", collectionMetadata.addList(collection.getHandle() + ":dc.description.abstract"), description_abstract);
        }
        if(StringUtils.isNotBlank(description_table))
        {
            addMetadataField(highlightedResults, "dc.description.tableofcontents", collectionMetadata.addList(collection.getHandle() + ":dc.description.tableofcontents"), description_table);
        }
        if(StringUtils.isNotBlank(identifier_uri))
        {
            addMetadataField(highlightedResults, "dc.identifier.uri", collectionMetadata.addList(collection.getHandle() + ":dc.identifier.uri"), identifier_uri);
        }
        if(StringUtils.isNotBlank(provenance))
        {
            addMetadataField(highlightedResults, "dc.provenance", collectionMetadata.addList(collection.getHandle() + ":dc.provenance"), provenance);
        }
        if(StringUtils.isNotBlank(rights))
        {
            addMetadataField(highlightedResults, "dc.rights", collectionMetadata.addList(collection.getHandle() + ":dc.rights"), rights);
        }
        if(StringUtils.isNotBlank(rights_license))
        {
            addMetadataField(highlightedResults, "dc.rights.license", collectionMetadata.addList(collection.getHandle() + ":dc.rights.license"), rights_license);
        }
        if(StringUtils.isNotBlank(title))
        {
            addMetadataField(highlightedResults, "dc.title", collectionMetadata.addList(collection.getHandle() + ":dc.title"), title);
        }
    }

    /**
     * Render the given collection, all collection metadata is added to the list
     * @param community the community to be rendered
     * @param highlightedResults the highlighted results
     * @throws WingException
     */

    protected void renderCommunity(Community community, DiscoverResult.DSpaceObjectHighlightResult highlightedResults, org.dspace.app.xmlui.wing.element.List communityMetadata) throws WingException {
        String description = communityService.getMetadata(community, "introductory_text");
        String description_abstract = communityService.getMetadata(community, "short_description");
        String description_table = communityService.getMetadata(community, "side_bar_text");
        String identifier_uri = "http://hdl.handle.net/" + community.getHandle();
        String rights = communityService.getMetadata(community, "copyright_text");
        String title = community.getName();

        if(StringUtils.isNotBlank(description))
        {
            addMetadataField(highlightedResults, "dc.description", communityMetadata.addList(community.getHandle() + ":dc.description"), description);
        }
        if(StringUtils.isNotBlank(description_abstract))
        {
            addMetadataField(highlightedResults, "dc.description.abstract", communityMetadata.addList(community.getHandle() + ":dc.description.abstract"), description_abstract);
        }
        if(StringUtils.isNotBlank(description_table))
        {
            addMetadataField(highlightedResults, "dc.description.tableofcontents", communityMetadata.addList(community.getHandle() + ":dc.description.tableofcontents"), description_table);
        }
        if(StringUtils.isNotBlank(identifier_uri))
        {
            addMetadataField(highlightedResults, "dc.identifier.uri", communityMetadata.addList(community.getHandle() + ":dc.identifier.uri"), identifier_uri);
        }
        if(StringUtils.isNotBlank(rights))
        {
            addMetadataField(highlightedResults, "dc.rights", communityMetadata.addList(community.getHandle() + ":dc.rights"), rights);
        }
        if(StringUtils.isNotBlank(title))
        {
            addMetadataField(highlightedResults, "dc.title", communityMetadata.addList(community.getHandle() + ":dc.title"), title);
        }
    }

    /**
     * Add the current value to the wing list
     * @param highlightedResults the highlighted results
     * @param metadataKey the metadata key {schema}.{element}.{qualifier}
     * @param metadataFieldList the wing list we need to add the metadata value to
     * @param value the metadata value
     * @throws WingException
     */
    protected void addMetadataField(DiscoverResult.DSpaceObjectHighlightResult highlightedResults, String metadataKey, org.dspace.app.xmlui.wing.element.List metadataFieldList, String value) throws WingException {
        if(value == null){
            //In the unlikely event that the value is null, do not attempt to render this
            return;
        }

        if(highlightedResults != null && highlightedResults.getHighlightResults(metadataKey) != null)
        {
            //Loop over all our highlighted results
            for (String highlight : highlightedResults.getHighlightResults(metadataKey))
            {
                //If our non-highlighted value matches our original one, ensure that the highlighted one is used
                DiscoverHitHighlightingField highlightConfig = queryArgs.getHitHighlightingField(metadataKey);
                //We might also have it configured for ALL !
                if(highlightConfig == null)
                {
                    highlightConfig = queryArgs.getHitHighlightingField("*");
                }
                switch (highlightConfig.getMaxChars())
                {
                    case DiscoverHitHighlightingField.UNLIMITED_FRAGMENT_LENGTH:
                        //Exact match required
                        //\r is not indexed in solr & will cause issues
                        if(highlight.replaceAll("</?em>", "").equals(value.replace("\r", "")))
                        {
                            value = highlight;
                        }
                        break;
                    default:
                        //Partial match allowed, only render the highlighted part (will also remove \r since this char is not indexed in solr & will cause issues
                        if(value.replace("\r", "").contains(highlight.replaceAll("</?em>", "")))
                        {
                            value = highlight;
                        }
                        break;
                }

            }
        }
        addMetadataField(metadataFieldList, value);
    }

    /**
     * Add our metadata value, this value will might contain the highlight ("<em></em>") tags, these will be removed & rendered as highlight wing fields.
     * @param metadataFieldList the metadata list we need to add the value to
     * @param value the metadata value to be rendered
     * @throws WingException
     */
    protected void addMetadataField(org.dspace.app.xmlui.wing.element.List metadataFieldList, String value) throws WingException {
        //We need to put everything in <em> tags in a highlight !
        org.dspace.app.xmlui.wing.element.Item metadataItem = metadataFieldList.addItem();
        while(value.contains("<em>") && value.contains("</em>"))
        {
            if(0 < value.indexOf("<em>"))
            {
                //Add everything before the <em> !
                metadataItem.addContent(value.substring(0, value.indexOf("<em>")));
            }
            metadataItem.addHighlight("highlight").addContent(StringUtils.substringBetween(value, "<em>", "</em>"));

            value = StringUtils.substringAfter(value, "</em>");

        }
        if(0 < value.length())
        {
            metadataItem.addContent(value);
        }
    }

    /**
     * Add options to the search scope field. This field determines in which
     * communities or collections to search for the query.
     * <p/>
     * The scope list will depend upon the current search scope. There are three
     * cases:
     * <p/>
     * No current scope: All top level communities are listed.
     * <p/>
     * The current scope is a community: All collections contained within the
     * community are listed.
     * <p/>
     * The current scope is a collection: All parent communities are listed.
     *
     * @param scope The current scope field.
     */
    protected void buildScopeList(Select scope) throws SQLException,
            WingException {

        DSpaceObject scopeDSO = getScope();
        if (scopeDSO == null) {
            // No scope, display all root level communities
            scope.addOption("/", T_all_of_dspace);
            scope.setOptionSelected("/");
            for (Community community : communityService.findAllTop(context)) {
                scope.addOption(community.getHandle(), community.getName());
            }
        } else if (scopeDSO instanceof Community) {
            // The scope is a community, display all collections contained
            // within
            Community community = (Community) scopeDSO;
            scope.addOption("/", T_all_of_dspace);
            scope.addOption(community.getHandle(), community.getName());
            scope.setOptionSelected(community.getHandle());

            for (Collection collection : community.getCollections()) {
                scope.addOption(collection.getHandle(), collection.getName());
            }
        } else if (scopeDSO instanceof Collection) {
            // The scope is a collection, display all parent collections.
            Collection collection = (Collection) scopeDSO;
            scope.addOption("/", T_all_of_dspace);
            scope.addOption(collection.getHandle(), collection.getName());
            scope.setOptionSelected(collection.getHandle());

            List<Community> communities = communityService.getAllParents(context, collection.getCommunities().get(0));
            for (Community community : communities) {
                scope.addOption(community.getHandle(), community.getName());
            }
        }
    }
    
    /**
     *  Prepare DiscoverQuery given the current scope and query string
     * 
     *  @param scope the dspace object parent
     */
<<<<<<< HEAD
    public DiscoverQuery prepareQuery(DSpaceObject scope) throws UIException, SearchServiceException {
    	
    	this.queryArgs = new DiscoverQuery();
    	
    	// possibly an argument
    	int page = getParameterPage();
    	
    	String query = getQuery();
    	
    	List<String> filterQueries = new ArrayList<String>();
=======
    public void performSearch(DSpaceObject scope) throws UIException, SearchServiceException {

        if (queryResults != null)
        {
            return;
        }

        String query = getQuery();

        // Escape any special characters in this user-entered query
        query = DiscoveryUIUtils.escapeQueryChars(query);

        int page = getParameterPage();

        List<String> filterQueries = new ArrayList<String>();
>>>>>>> 3b34ae04

        String[] fqs = getFilterQueries();

        if (fqs != null)
        {
            filterQueries.addAll(Arrays.asList(fqs));
        }        

        //Add the configured default filter queries
        DiscoveryConfiguration discoveryConfiguration = SearchUtils.getDiscoveryConfiguration(scope);
        List<String> defaultFilterQueries = discoveryConfiguration.getDefaultFilterQueries();
        queryArgs.addFilterQueries(defaultFilterQueries.toArray(new String[defaultFilterQueries.size()]));

        if (filterQueries.size() > 0) {
        	queryArgs.addFilterQueries(filterQueries.toArray(new String[filterQueries.size()]));
        }

        queryArgs.setMaxResults(getParameterRpp());

        String sortBy = ObjectModelHelper.getRequest(objectModel).getParameter("sort_by");
        DiscoverySortConfiguration searchSortConfiguration = discoveryConfiguration.getSearchSortConfiguration();
        if(sortBy == null){
            //Attempt to find the default one, if none found we use SCORE
            sortBy = "score";
            if(searchSortConfiguration != null){
                for (DiscoverySortFieldConfiguration sortFieldConfiguration : searchSortConfiguration.getSortFields()) {
                    if(sortFieldConfiguration.equals(searchSortConfiguration.getDefaultSort())){
                        sortBy = SearchUtils.getSearchService().toSortFieldIndex(sortFieldConfiguration.getMetadataField(), sortFieldConfiguration.getType());
                    }
                }
            }
        }
        String sortOrder = ObjectModelHelper.getRequest(objectModel).getParameter("order");
        if(sortOrder == null && searchSortConfiguration != null){
            sortOrder = searchSortConfiguration.getDefaultSortOrder().toString();
        }

        if (sortOrder == null || sortOrder.equalsIgnoreCase("DESC"))
        {
            queryArgs.setSortField(sortBy, DiscoverQuery.SORT_ORDER.desc);
        }
        else
        {
            queryArgs.setSortField(sortBy, DiscoverQuery.SORT_ORDER.asc);
        }


        String groupBy = ObjectModelHelper.getRequest(objectModel).getParameter("group_by");


        // Enable groupBy collapsing if designated
        if (groupBy != null && !groupBy.equalsIgnoreCase("none")) {
            /** Construct a Collapse Field Query */
            queryArgs.addProperty("collapse.field", groupBy);
            queryArgs.addProperty("collapse.threshold", "1");
            queryArgs.addProperty("collapse.includeCollapsedDocs.fl", "handle");
            queryArgs.addProperty("collapse.facet", "before");

            //queryArgs.a  type:Article^2

            // TODO: This is a hack to get Publications (Articles) to always be at the top of Groups.
            // TODO: I think that can be more transparently done in the solr solrconfig.xml with DISMAX and boosting
            /** sort in groups to get publications to top */
            queryArgs.setSortField("dc.type", DiscoverQuery.SORT_ORDER.asc);

        }


        queryArgs.setQuery(query != null && !query.trim().equals("") ? query : null);

        if (page > 1)
        {
            queryArgs.setStart((page - 1) * queryArgs.getMaxResults());
        }
        else
        {
            queryArgs.setStart(0);
        }

        if(discoveryConfiguration.getHitHighlightingConfiguration() != null)
        {
            List<DiscoveryHitHighlightFieldConfiguration> metadataFields = discoveryConfiguration.getHitHighlightingConfiguration().getMetadataFields();
            for (DiscoveryHitHighlightFieldConfiguration fieldConfiguration : metadataFields)
            {
                queryArgs.addHitHighlightingField(new DiscoverHitHighlightingField(fieldConfiguration.getField(), fieldConfiguration.getMaxSize(), fieldConfiguration.getSnippets()));
            }
        }

        queryArgs.setSpellCheck(discoveryConfiguration.isSpellCheckEnabled());
        
        return queryArgs;
    }

    /**
     * Query DSpace for a list of all items / collections / or communities that
     * match the given search query.
     *
     *
     * @param scope the dspace object parent
     */
    public void performSearch(DSpaceObject scope) throws UIException, SearchServiceException {

        if (queryResults != null) {
            return;
        }
        
        this.queryResults = SearchUtils.getSearchService().search(context, scope, prepareQuery(scope));
    }

    /**
     * Returns a list of the filter queries for use in rendering pages, creating page more urls, ....
     * @return an array containing the filter queries
     */
    protected Map<String, String[]> getParameterFilterQueries()
    {
        try {
            Map<String, String[]> result = new HashMap<String, String[]>();
            result.put("fq", ObjectModelHelper.getRequest(objectModel).getParameterValues("fq"));
            return result;
        }
        catch (Exception e) {
            return null;
        }
    }

    /**
     * Returns all the filter queries for use by solr
     * This method returns more expanded filter queries then the getParameterFilterQueries
     * @return an array containing the filter queries
     */
    protected String[] getFilterQueries() {
        try {
            return ObjectModelHelper.getRequest(objectModel).getParameterValues("fq");
        }
        catch (Exception e) {
            return null;
        }
    }

    protected String[] getFacetsList() {
        try {
            return ObjectModelHelper.getRequest(objectModel).getParameterValues("fl");
        }
        catch (Exception e) {
            return null;
        }
    }

    protected int getParameterPage() {
        try {
            return Integer.parseInt(ObjectModelHelper.getRequest(objectModel).getParameter("page"));
        }
        catch (Exception e) {
            return 1;
        }
    }

    protected int getParameterRpp() {
        try {
            return Integer.parseInt(ObjectModelHelper.getRequest(objectModel).getParameter("rpp"));
        }
        catch (Exception e) {
            return 10;
        }
    }

    protected String getParameterSortBy() {
        String s = ObjectModelHelper.getRequest(objectModel).getParameter("sort_by");
        return s != null ? s : null;
    }

    protected String getParameterGroup() {
        String s = ObjectModelHelper.getRequest(objectModel).getParameter("group_by");
        return s != null ? s : "none";
    }

    protected String getParameterOrder() {
        return ObjectModelHelper.getRequest(objectModel).getParameter("order");
    }

    protected String getParameterScope() {
        return ObjectModelHelper.getRequest(objectModel).getParameter("scope");
    }

    protected int getParameterEtAl() {
        try {
            return Integer.parseInt(ObjectModelHelper.getRequest(objectModel).getParameter("etal"));
        }
        catch (Exception e) {
            return 0;
        }
    }

    /**
     * Determine if the scope of the search should fixed or is changeable by the
     * user.
     * <p/>
     * The search scope when performed by url, i.e. they are at the url handle/xxxx/xx/search
     * then it is fixed. However at the global level the search is variable.
     *
     * @return true if the scope is variable, false otherwise.
     */
    protected boolean variableScope() throws SQLException {
        return (HandleUtil.obtainHandle(objectModel) == null);
    }

    /**
     * Extract the query string. Under most implementations this will be derived
     * from the url parameters.
     *
     * @return The query string.
     */
    protected abstract String getQuery() throws UIException;

    /**
     * Generate a url to the given search implementation with the associated
     * parameters included.
     *
     * @param parameters
     * @return The post URL
     */
    protected abstract String generateURL(Map<String, String> parameters)
            throws UIException;


    /**
     * Recycle
     */
    public void recycle() {
        this.queryArgs = null;
        this.queryResults = null;
        this.validity = null;
        super.recycle();
    }


    protected void buildSearchControls(Division div)
            throws WingException, SQLException {


        DSpaceObject dso = HandleUtil.obtainHandle(objectModel);
        DiscoveryConfiguration discoveryConfiguration = SearchUtils.getDiscoveryConfiguration(dso);

        Division searchControlsGear = div.addDivision("masked-page-control").addDivision("search-controls-gear", "controls-gear-wrapper");


        /**
         * Add sort by options, the gear will be rendered by a combination of javascript & css
         */
        String currentSort = getParameterSortBy();
        org.dspace.app.xmlui.wing.element.List sortList = searchControlsGear.addList("sort-options", org.dspace.app.xmlui.wing.element.List.TYPE_SIMPLE, "gear-selection");
        sortList.addItem("sort-head", "gear-head first").addContent(T_sort_by);
        DiscoverySortConfiguration searchSortConfiguration = discoveryConfiguration.getSearchSortConfiguration();

        org.dspace.app.xmlui.wing.element.List sortOptions = sortList.addList("sort-selections");
        boolean selected = ("score".equals(currentSort) || (currentSort == null && searchSortConfiguration.getDefaultSort() == null));
        sortOptions.addItem("relevance", "gear-option" + (selected ? " gear-option-selected" : "")).addXref("sort_by=score&order=" + searchSortConfiguration.getDefaultSortOrder(), T_sort_by_relevance);

        if (currentSort == null
                && searchSortConfiguration.getDefaultSort() != null)
        {
            currentSort = SearchUtils.getSearchService()
                    .toSortFieldIndex(
                            searchSortConfiguration.getDefaultSort()
                                    .getMetadataField(),
                            searchSortConfiguration.getDefaultSort().getType());
        }
        String sortOrder = getParameterOrder();
        if (sortOrder == null
                && searchSortConfiguration.getDefaultSortOrder() != null)
        {
            sortOrder = searchSortConfiguration.getDefaultSortOrder().name();
        }

        if(searchSortConfiguration.getSortFields() != null)
        {
            for (DiscoverySortFieldConfiguration sortFieldConfiguration : searchSortConfiguration.getSortFields())
            {
                String sortField = SearchUtils.getSearchService().toSortFieldIndex(sortFieldConfiguration.getMetadataField(), sortFieldConfiguration.getType());

                boolean selectedAsc = sortField.equals(currentSort)
                        && SORT_ORDER.asc.name().equals(sortOrder);
                boolean selectedDesc = sortField.equals(currentSort)
                        && SORT_ORDER.desc.name().equals(sortOrder);
                String sortFieldParam = "sort_by=" + sortField + "&order=";
                sortOptions.addItem(sortField, "gear-option" + (selectedAsc ? " gear-option-selected" : "")).addXref(sortFieldParam + "asc", message("xmlui.Discovery.AbstractSearch.sort_by." + sortField + "_asc"));
                sortOptions.addItem(sortField, "gear-option" + (selectedDesc ? " gear-option-selected" : "")).addXref(sortFieldParam + "desc", message("xmlui.Discovery.AbstractSearch.sort_by." + sortField + "_desc"));
            }
        }

        //Add the rows per page
        sortList.addItem("rpp-head", "gear-head").addContent(T_rpp);
        org.dspace.app.xmlui.wing.element.List rppOptions = sortList.addList("rpp-selections");
        for (int i : RESULTS_PER_PAGE_PROGRESSION)
        {
            rppOptions.addItem("rpp-" + i, "gear-option" + (i == getParameterRpp() ? " gear-option-selected" : "")).addXref("rpp=" + i, Integer.toString(i));
        }
    }

    /**
     * Determine the current scope. This may be derived from the current url
     * handle if present or the scope parameter is given. If no scope is
     * specified then null is returned.
     *
     * @return The current scope.
     */
    protected DSpaceObject getScope() throws SQLException {
        Request request = ObjectModelHelper.getRequest(objectModel);
        String scopeString = request.getParameter("scope");

        // Are we in a community or collection?
        DSpaceObject dso;
        if (scopeString == null || "".equals(scopeString))
        {
            // get the search scope from the url handle
            dso = HandleUtil.obtainHandle(objectModel);
        }
        else
        {
            // Get the search scope from the location parameter
            dso = handleService.resolveToObject(context, scopeString);
        }

        return dso;
    }

    protected void logSearch() {
        int countCommunities = 0;
        int countCollections = 0;
        int countItems = 0;

        /**
         * TODO: Maybe we can create a default "type" facet for this
         * will give results for Items, Communities and Collection types
         * benefits... no iteration over results at all to sum types
         * leaves it upto solr...

         for (Object type : queryResults.getHitTypes())
         {
         if (type instanceof Integer)
         {
         switch (((Integer)type).intValue())
         {
         case Constants.ITEM:       countItems++;        break;
         case Constants.COLLECTION: countCollections++;  break;
         case Constants.COMMUNITY:  countCommunities++;  break;
         }
         }
         }
         */
        String logInfo = "";

        try {
            DSpaceObject dsoScope = getScope();

            if (dsoScope instanceof Collection) {
                logInfo = "collection_id=" + dsoScope.getID() + ",";
            } else if (dsoScope instanceof Community) {
                logInfo = "community_id=" + dsoScope.getID() + ",";
            }
        }
        catch (SQLException sqle) {
            // Ignore, as we are only trying to get the scope to add detail to the log message
        }

        log.info(LogManager.getHeader(context, "search", logInfo + "query=\""
                + (queryArgs == null ? "" : queryArgs.getQuery()) + "\",results=(" + countCommunities + ","
                + countCollections + "," + countItems + ")"));
    }
}
<|MERGE_RESOLUTION|>--- conflicted
+++ resolved
@@ -731,7 +731,6 @@
      * 
      *  @param scope the dspace object parent
      */
-<<<<<<< HEAD
     public DiscoverQuery prepareQuery(DSpaceObject scope) throws UIException, SearchServiceException {
     	
     	this.queryArgs = new DiscoverQuery();
@@ -741,24 +740,10 @@
     	
     	String query = getQuery();
     	
+    	// Escape any special characters in this user-entered query
+        query = DiscoveryUIUtils.escapeQueryChars(query);
+
     	List<String> filterQueries = new ArrayList<String>();
-=======
-    public void performSearch(DSpaceObject scope) throws UIException, SearchServiceException {
-
-        if (queryResults != null)
-        {
-            return;
-        }
-
-        String query = getQuery();
-
-        // Escape any special characters in this user-entered query
-        query = DiscoveryUIUtils.escapeQueryChars(query);
-
-        int page = getParameterPage();
-
-        List<String> filterQueries = new ArrayList<String>();
->>>>>>> 3b34ae04
 
         String[] fqs = getFilterQueries();
 
