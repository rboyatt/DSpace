/*
 * WorkspaceItem.java
 *
 * Version: $Revision$
 *
 * Date: $Date$
 *
 * Copyright (c) 2002-2005, Hewlett-Packard Company and Massachusetts
 * Institute of Technology.  All rights reserved.
 *
 * Redistribution and use in source and binary forms, with or without
 * modification, are permitted provided that the following conditions are
 * met:
 *
 * - Redistributions of source code must retain the above copyright
 * notice, this list of conditions and the following disclaimer.
 *
 * - Redistributions in binary form must reproduce the above copyright
 * notice, this list of conditions and the following disclaimer in the
 * documentation and/or other materials provided with the distribution.
 *
 * - Neither the name of the Hewlett-Packard Company nor the name of the
 * Massachusetts Institute of Technology nor the names of their
 * contributors may be used to endorse or promote products derived from
 * this software without specific prior written permission.
 *
 * THIS SOFTWARE IS PROVIDED BY THE COPYRIGHT HOLDERS AND CONTRIBUTORS
 * ``AS IS'' AND ANY EXPRESS OR IMPLIED WARRANTIES, INCLUDING, BUT NOT
 * LIMITED TO, THE IMPLIED WARRANTIES OF MERCHANTABILITY AND FITNESS FOR
 * A PARTICULAR PURPOSE ARE DISCLAIMED. IN NO EVENT SHALL THE COPYRIGHT
 * HOLDERS OR CONTRIBUTORS BE LIABLE FOR ANY DIRECT, INDIRECT,
 * INCIDENTAL, SPECIAL, EXEMPLARY, OR CONSEQUENTIAL DAMAGES (INCLUDING,
 * BUT NOT LIMITED TO, PROCUREMENT OF SUBSTITUTE GOODS OR SERVICES; LOSS
 * OF USE, DATA, OR PROFITS; OR BUSINESS INTERRUPTION) HOWEVER CAUSED AND
 * ON ANY THEORY OF LIABILITY, WHETHER IN CONTRACT, STRICT LIABILITY, OR
 * TORT (INCLUDING NEGLIGENCE OR OTHERWISE) ARISING IN ANY WAY OUT OF THE
 * USE OF THIS SOFTWARE, EVEN IF ADVISED OF THE POSSIBILITY OF SUCH
 * DAMAGE.
 */
package org.dspace.content;

import java.io.IOException;
import java.util.List;

import org.apache.commons.lang.builder.EqualsBuilder;
import org.apache.commons.lang.builder.HashCodeBuilder;
import org.apache.commons.lang.builder.ToStringBuilder;
import org.apache.commons.lang.builder.ToStringStyle;
import org.apache.log4j.Logger;

import org.dspace.authorize.AuthorizeException;
import org.dspace.content.dao.WorkspaceItemDAO;
import org.dspace.content.dao.WorkspaceItemDAOFactory;
import org.dspace.uri.ObjectIdentifier;
import org.dspace.core.Context;
import org.dspace.eperson.EPerson;

/**
 * Class representing an item in the process of being submitted by a user.
 *
 * FIXME: this class could benefit from a proxy so the Collection and Item
 * aren't fully instantiated unless explicitly required. Could be wasted
 * effort, however, as the number of workspace items in memory at any given
 * time will typically be very low.
 *
 * @author Robert Tansley
 * @version $Revision$
 */
public class WorkspaceItem implements InProgressSubmission
{
    /** log4j logger */
    private static Logger log = Logger.getLogger(WorkspaceItem.class);

    protected int id;
    protected Context context;

    private WorkspaceItemDAO dao;

    private ObjectIdentifier oid;
    private boolean hasMultipleFiles;
    private boolean hasMultipleTitles;
    private boolean publishedBefore;
    private int stageReached;
    private int pageReached;

    private Item item;
    private Collection collection;

    public WorkspaceItem(Context context, int id)
    {
        this.id = id;
        this.context = context;

        dao = WorkspaceItemDAOFactory.getInstance(context);
    }

    public int getID()
    {
        return id;
    }

    public ObjectIdentifier getIdentifier()
    {
        return oid;
    }

    public void setIdentifier(ObjectIdentifier oid)
    {
<<<<<<< HEAD
        this.oid = oid;
=======
        List wsItems = new ArrayList();

        TableRowIterator tri = DatabaseManager.queryTable(context, "workspaceitem",
                "SELECT workspaceitem.* FROM workspaceitem, item WHERE " +
                "workspaceitem.item_id=item.item_id AND " +
                "item.submitter_id= ? " +
                "ORDER BY workspaceitem.workspace_item_id", 
                ep.getID());

        try
        {
            while (tri.hasNext())
            {
                TableRow row = tri.next();

                // Check the cache
                WorkspaceItem wi = (WorkspaceItem) context.fromCache(
                        WorkspaceItem.class, row.getIntColumn("workspace_item_id"));

                if (wi == null)
                {
                    wi = new WorkspaceItem(context, row);
                }

                wsItems.add(wi);
            }
        }
        finally
        {
            // close the TableRowIterator to free up resources
            if (tri != null)
                tri.close();
        }

        WorkspaceItem[] wsArray = new WorkspaceItem[wsItems.size()];
        wsArray = (WorkspaceItem[]) wsItems.toArray(wsArray);

        return wsArray;
>>>>>>> a68d3779
    }

    public int getStageReached()
    {
<<<<<<< HEAD
        return stageReached;
    }
=======
        List wsItems = new ArrayList();

        TableRowIterator tri = DatabaseManager.queryTable(context, "workspaceitem",
                "SELECT workspaceitem.* FROM workspaceitem WHERE " +
                "workspaceitem.collection_id= ? ",
                c.getID());

        try
        {
            while (tri.hasNext())
            {
                TableRow row = tri.next();

                // Check the cache
                WorkspaceItem wi = (WorkspaceItem) context.fromCache(
                        WorkspaceItem.class, row.getIntColumn("workspace_item_id"));

                // not in cache? turn row into workspaceitem
                if (wi == null)
                {
                    wi = new WorkspaceItem(context, row);
                }

                wsItems.add(wi);
            }
        }
        finally
        {
            // close the TableRowIterator to free up resources
            if (tri != null)
                tri.close();
        }

        WorkspaceItem[] wsArray = new WorkspaceItem[wsItems.size()];
        wsArray = (WorkspaceItem[]) wsItems.toArray(wsArray);
>>>>>>> a68d3779

    public void setStageReached(int stageReached)
    {
        this.stageReached = stageReached;
    }

    public int getPageReached()
    {
<<<<<<< HEAD
        return pageReached;
=======
        List wsItems = new ArrayList();
        String query = "SELECT * FROM workspaceitem ORDER BY item_id";
        TableRowIterator tri = DatabaseManager.queryTable(context,
                                    "workspaceitem",
                                    query);

        try
        {
            while (tri.hasNext())
            {
                TableRow row = tri.next();

                // Check the cache
                WorkspaceItem wi = (WorkspaceItem) context.fromCache(
                        WorkspaceItem.class, row.getIntColumn("workspace_item_id"));

                // not in cache? turn row into workspaceitem
                if (wi == null)
                {
                    wi = new WorkspaceItem(context, row);
                }

                wsItems.add(wi);
            }
        }
        finally
        {
            // close the TableRowIterator to free up resources
            if (tri != null)
                tri.close();
        }
        
        WorkspaceItem[] wsArray = new WorkspaceItem[wsItems.size()];
        wsArray = (WorkspaceItem[]) wsItems.toArray(wsArray);

        return wsArray;
>>>>>>> a68d3779
    }

    public void setPageReached(int pageReached)
    {
        this.pageReached = pageReached;
    }

    // InProgressSubmission methods
    public Item getItem()
    {
        return item;
    }

    public void setItem(Item item)
    {
        this.item = item;
    }

    public Collection getCollection()
    {
        return collection;
    }

    public void setCollection(Collection collection)
    {
        this.collection = collection;
    }

    public EPerson getSubmitter()
    {
        return item.getSubmitter();
    }

    public boolean hasMultipleFiles()
    {
        return hasMultipleFiles;
    }

    public void setMultipleFiles(boolean hasMultipleFiles)
    {
        this.hasMultipleFiles = hasMultipleFiles;
    }

    public boolean hasMultipleTitles()
    {
        return hasMultipleTitles;
    }

    public void setMultipleTitles(boolean hasMultipleTitles)
    {
        this.hasMultipleTitles = hasMultipleTitles;
    }

    public boolean isPublishedBefore()
    {
        return publishedBefore;
    }

    public void setPublishedBefore(boolean publishedBefore)
    {
        this.publishedBefore = publishedBefore;
    }

    ////////////////////////////////////////////////////////////////////
    // Utility methods
    ////////////////////////////////////////////////////////////////////

    public String toString()
    {
        return ToStringBuilder.reflectionToString(this,
                ToStringStyle.MULTI_LINE_STYLE);
    }

    public boolean equals(Object o)
    {
        return EqualsBuilder.reflectionEquals(this, o);
    }

    public boolean equals(WorkspaceItem wsi)
    {
        return getID() == wsi.getID();
    }

    public int hashCode()
    {
        return HashCodeBuilder.reflectionHashCode(this);
    }

    /** Deprecated by the introduction of DAOs */
    @Deprecated
    public static WorkspaceItem create(Context context, Collection collection,
            boolean template)
        throws AuthorizeException, IOException
    {
        WorkspaceItemDAO dao = WorkspaceItemDAOFactory.getInstance(context);
        return dao.create(collection, template);
    }

    @Deprecated
    public static WorkspaceItem find(Context context, int id)
    {
        WorkspaceItemDAO dao = WorkspaceItemDAOFactory.getInstance(context);
        return dao.retrieve(id);
    }

    @Deprecated
    public void update() throws AuthorizeException, IOException
    {
        dao.update(this);
    }

    @Deprecated
    public void deleteWrapper() throws AuthorizeException, IOException
    {
        dao.delete(getID());
    }

    @Deprecated
    public void deleteAll() throws AuthorizeException,
            IOException
    {
        dao.deleteAll(getID());
    }

    @Deprecated
    public static WorkspaceItem[] findAll(Context context)
    {
        WorkspaceItemDAO dao = WorkspaceItemDAOFactory.getInstance(context);
        List<WorkspaceItem> wsItems = dao.getWorkspaceItems();

        return wsItems.toArray(new WorkspaceItem[0]);
    }

    @Deprecated
    public static WorkspaceItem[] findByEPerson(Context context, EPerson ep)
    {
        WorkspaceItemDAO dao = WorkspaceItemDAOFactory.getInstance(context);
        List<WorkspaceItem> wsItems = dao.getWorkspaceItems(ep);

        return wsItems.toArray(new WorkspaceItem[0]);
    }

    @Deprecated
    public static WorkspaceItem[] findByCollection(Context context, Collection c)
    {
        WorkspaceItemDAO dao = WorkspaceItemDAOFactory.getInstance(context);
        List<WorkspaceItem> wsItems = dao.getWorkspaceItems(c);

        return wsItems.toArray(new WorkspaceItem[0]);
    }
}<|MERGE_RESOLUTION|>--- conflicted
+++ resolved
@@ -40,29 +40,25 @@
 package org.dspace.content;
 
 import java.io.IOException;
+import java.sql.SQLException;
+import java.util.ArrayList;
 import java.util.List;
 
-import org.apache.commons.lang.builder.EqualsBuilder;
-import org.apache.commons.lang.builder.HashCodeBuilder;
-import org.apache.commons.lang.builder.ToStringBuilder;
-import org.apache.commons.lang.builder.ToStringStyle;
 import org.apache.log4j.Logger;
-
 import org.dspace.authorize.AuthorizeException;
-import org.dspace.content.dao.WorkspaceItemDAO;
-import org.dspace.content.dao.WorkspaceItemDAOFactory;
-import org.dspace.uri.ObjectIdentifier;
+import org.dspace.authorize.AuthorizeManager;
+import org.dspace.core.Constants;
 import org.dspace.core.Context;
+import org.dspace.core.LogManager;
 import org.dspace.eperson.EPerson;
+import org.dspace.eperson.Group;
+import org.dspace.storage.rdbms.DatabaseManager;
+import org.dspace.storage.rdbms.TableRow;
+import org.dspace.storage.rdbms.TableRowIterator;
 
 /**
- * Class representing an item in the process of being submitted by a user.
- *
- * FIXME: this class could benefit from a proxy so the Collection and Item
- * aren't fully instantiated unless explicitly required. Could be wasted
- * effort, however, as the number of workspace items in memory at any given
- * time will typically be very low.
- *
+ * Class representing an item in the process of being submitted by a user
+ * 
  * @author Robert Tansley
  * @version $Revision$
  */
@@ -71,44 +67,242 @@
     /** log4j logger */
     private static Logger log = Logger.getLogger(WorkspaceItem.class);
 
-    protected int id;
-    protected Context context;
-
-    private WorkspaceItemDAO dao;
-
-    private ObjectIdentifier oid;
-    private boolean hasMultipleFiles;
-    private boolean hasMultipleTitles;
-    private boolean publishedBefore;
-    private int stageReached;
-    private int pageReached;
-
+    /** The item this workspace object pertains to */
     private Item item;
+
+    /** Our context */
+    private Context ourContext;
+
+    /** The table row corresponding to this workspace item */
+    private TableRow wiRow;
+
+    /** The collection the item is being submitted to */
     private Collection collection;
 
-    public WorkspaceItem(Context context, int id)
-    {
-        this.id = id;
-        this.context = context;
-
-        dao = WorkspaceItemDAOFactory.getInstance(context);
-    }
-
-    public int getID()
-    {
-        return id;
-    }
-
-    public ObjectIdentifier getIdentifier()
-    {
-        return oid;
-    }
-
-    public void setIdentifier(ObjectIdentifier oid)
-    {
-<<<<<<< HEAD
-        this.oid = oid;
-=======
+    /**
+     * Construct a workspace item corresponding to the given database row
+     * 
+     * @param context
+     *            the context this object exists in
+     * @param row
+     *            the database row
+     */
+    WorkspaceItem(Context context, TableRow row) throws SQLException
+    {
+        ourContext = context;
+        wiRow = row;
+
+        item = Item.find(context, wiRow.getIntColumn("item_id"));
+        collection = Collection.find(context, wiRow
+                .getIntColumn("collection_id"));
+
+        // Cache ourselves
+        context.cache(this, row.getIntColumn("workspace_item_id"));
+    }
+
+    /**
+     * Get a workspace item from the database. The item, collection and
+     * submitter are loaded into memory.
+     * 
+     * @param context
+     *            DSpace context object
+     * @param id
+     *            ID of the workspace item
+     * 
+     * @return the workspace item, or null if the ID is invalid.
+     */
+    public static WorkspaceItem find(Context context, int id)
+            throws SQLException
+    {
+        // First check the cache
+        WorkspaceItem fromCache = (WorkspaceItem) context.fromCache(
+                WorkspaceItem.class, id);
+
+        if (fromCache != null)
+        {
+            return fromCache;
+        }
+
+        TableRow row = DatabaseManager.find(context, "workspaceitem", id);
+
+        if (row == null)
+        {
+            if (log.isDebugEnabled())
+            {
+                log.debug(LogManager.getHeader(context, "find_workspace_item",
+                        "not_found,workspace_item_id=" + id));
+            }
+
+            return null;
+        }
+        else
+        {
+            if (log.isDebugEnabled())
+            {
+                log.debug(LogManager.getHeader(context, "find_workspace_item",
+                        "workspace_item_id=" + id));
+            }
+
+            return new WorkspaceItem(context, row);
+        }
+    }
+
+    /**
+     * Create a new workspace item, with a new ID. An Item is also created. The
+     * submitter is the current user in the context.
+     * 
+     * @param c
+     *            DSpace context object
+     * @param coll
+     *            Collection being submitted to
+     * @param template
+     *            if <code>true</code>, the workspace item starts as a copy
+     *            of the collection's template item
+     * 
+     * @return the newly created workspace item
+     */
+    public static WorkspaceItem create(Context c, Collection coll,
+            boolean template) throws AuthorizeException, SQLException,
+            IOException
+    {
+        // Check the user has permission to ADD to the collection
+        AuthorizeManager.authorizeAction(c, coll, Constants.ADD);
+
+        // Create an item
+        Item i = Item.create(c);
+        i.setSubmitter(c.getCurrentUser());
+
+        // Now create the policies for the submitter and workflow
+        // users to modify item and contents
+        // contents = bitstreams, bundles
+        // FIXME: icky hardcoded workflow steps
+        Group step1group = coll.getWorkflowGroup(1);
+        Group step2group = coll.getWorkflowGroup(2);
+        Group step3group = coll.getWorkflowGroup(3);
+
+        EPerson e = c.getCurrentUser();
+
+        // read permission
+        AuthorizeManager.addPolicy(c, i, Constants.READ, e);
+
+        if (step1group != null)
+        {
+            AuthorizeManager.addPolicy(c, i, Constants.READ, step1group);
+        }
+
+        if (step2group != null)
+        {
+            AuthorizeManager.addPolicy(c, i, Constants.READ, step2group);
+        }
+
+        if (step3group != null)
+        {
+            AuthorizeManager.addPolicy(c, i, Constants.READ, step3group);
+        }
+
+        // write permission
+        AuthorizeManager.addPolicy(c, i, Constants.WRITE, e);
+
+        if (step1group != null)
+        {
+            AuthorizeManager.addPolicy(c, i, Constants.WRITE, step1group);
+        }
+
+        if (step2group != null)
+        {
+            AuthorizeManager.addPolicy(c, i, Constants.WRITE, step2group);
+        }
+
+        if (step3group != null)
+        {
+            AuthorizeManager.addPolicy(c, i, Constants.WRITE, step3group);
+        }
+
+        // add permission
+        AuthorizeManager.addPolicy(c, i, Constants.ADD, e);
+
+        if (step1group != null)
+        {
+            AuthorizeManager.addPolicy(c, i, Constants.ADD, step1group);
+        }
+
+        if (step2group != null)
+        {
+            AuthorizeManager.addPolicy(c, i, Constants.ADD, step2group);
+        }
+
+        if (step3group != null)
+        {
+            AuthorizeManager.addPolicy(c, i, Constants.ADD, step3group);
+        }
+
+        // remove contents permission
+        AuthorizeManager.addPolicy(c, i, Constants.REMOVE, e);
+
+        if (step1group != null)
+        {
+            AuthorizeManager.addPolicy(c, i, Constants.REMOVE, step1group);
+        }
+
+        if (step2group != null)
+        {
+            AuthorizeManager.addPolicy(c, i, Constants.REMOVE, step2group);
+        }
+
+        if (step3group != null)
+        {
+            AuthorizeManager.addPolicy(c, i, Constants.REMOVE, step3group);
+        }
+
+        // Copy template if appropriate
+        Item templateItem = coll.getTemplateItem();
+
+        if (template && (templateItem != null))
+        {
+            DCValue[] md = templateItem.getMetadata(Item.ANY, Item.ANY, Item.ANY, Item.ANY);
+
+            for (int n = 0; n < md.length; n++)
+            {
+                i.addMetadata(md[n].schema, md[n].element, md[n].qualifier, md[n].language,
+                        md[n].value);
+            }
+        }
+
+        i.update();
+
+        // Create the workspace item row
+        TableRow row = DatabaseManager.create(c, "workspaceitem");
+
+        row.setColumn("item_id", i.getID());
+        row.setColumn("collection_id", coll.getID());
+
+        log.info(LogManager.getHeader(c, "create_workspace_item",
+                "workspace_item_id=" + row.getIntColumn("workspace_item_id")
+                        + "item_id=" + i.getID() + "collection_id="
+                        + coll.getID()));
+
+        DatabaseManager.update(c, row);
+
+        WorkspaceItem wi = new WorkspaceItem(c, row);
+
+        return wi;
+    }
+
+    /**
+     * Get all workspace items for a particular e-person. These are ordered by
+     * workspace item ID, since this should likely keep them in the order in
+     * which they were created.
+     * 
+     * @param context
+     *            the context object
+     * @param ep
+     *            the eperson
+     * 
+     * @return the corresponding workspace items
+     */
+    public static WorkspaceItem[] findByEPerson(Context context, EPerson ep)
+            throws SQLException
+    {
         List wsItems = new ArrayList();
 
         TableRowIterator tri = DatabaseManager.queryTable(context, "workspaceitem",
@@ -147,15 +341,21 @@
         wsArray = (WorkspaceItem[]) wsItems.toArray(wsArray);
 
         return wsArray;
->>>>>>> a68d3779
-    }
-
-    public int getStageReached()
-    {
-<<<<<<< HEAD
-        return stageReached;
-    }
-=======
+    }
+
+    /**
+     * Get all workspace items for a particular collection.
+     * 
+     * @param context
+     *            the context object
+     * @param c
+     *            the collection
+     * 
+     * @return the corresponding workspace items
+     */
+    public static WorkspaceItem[] findByCollection(Context context, Collection c)
+            throws SQLException
+    {
         List wsItems = new ArrayList();
 
         TableRowIterator tri = DatabaseManager.queryTable(context, "workspaceitem",
@@ -191,18 +391,20 @@
 
         WorkspaceItem[] wsArray = new WorkspaceItem[wsItems.size()];
         wsArray = (WorkspaceItem[]) wsItems.toArray(wsArray);
->>>>>>> a68d3779
-
-    public void setStageReached(int stageReached)
-    {
-        this.stageReached = stageReached;
-    }
-
-    public int getPageReached()
-    {
-<<<<<<< HEAD
-        return pageReached;
-=======
+
+        return wsArray;
+    }
+
+    /**
+     * Get all workspace items in the whole system
+     *
+     * @param   context     the context object
+     *
+     * @return      all workspace items
+     */
+    public static WorkspaceItem[] findAll(Context context)
+        throws SQLException
+    {
         List wsItems = new ArrayList();
         String query = "SELECT * FROM workspaceitem ORDER BY item_id";
         TableRowIterator tri = DatabaseManager.queryTable(context,
@@ -239,12 +441,147 @@
         wsArray = (WorkspaceItem[]) wsItems.toArray(wsArray);
 
         return wsArray;
->>>>>>> a68d3779
-    }
-
-    public void setPageReached(int pageReached)
-    {
-        this.pageReached = pageReached;
+    }
+    
+    /**
+     * Get the internal ID of this workspace item
+     * 
+     * @return the internal identifier
+     */
+    public int getID()
+    {
+        return wiRow.getIntColumn("workspace_item_id");
+    }
+
+    /**
+     * Get the value of the stage reached column
+     * 
+     * @return the value of the stage reached column
+     */
+    public int getStageReached()
+    {
+        return wiRow.getIntColumn("stage_reached");
+    }
+
+    /**
+     * Set the value of the stage reached column
+     * 
+     * @param v
+     *            the value of the stage reached column
+     */
+    public void setStageReached(int v)
+    {
+        wiRow.setColumn("stage_reached", v);
+    }
+
+    /**
+     * Get the value of the page reached column (which represents the page
+     * reached within a stage/step)
+     * 
+     * @return the value of the page reached column
+     */
+    public int getPageReached()
+    {
+        return wiRow.getIntColumn("page_reached");
+    }
+
+    /**
+     * Set the value of the page reached column (which represents the page
+     * reached within a stage/step)
+     * 
+     * @param v
+     *            the value of the page reached column
+     */
+    public void setPageReached(int v)
+    {
+        wiRow.setColumn("page_reached", v);
+    }
+
+    /**
+     * Update the workspace item, including the unarchived item.
+     */
+    public void update() throws SQLException, AuthorizeException, IOException
+    {
+        // Authorisation is checked by the item.update() method below
+
+        log.info(LogManager.getHeader(ourContext, "update_workspace_item",
+                "workspace_item_id=" + getID()));
+
+        // Update the item
+        item.update();
+
+        // Update ourselves
+        DatabaseManager.update(ourContext, wiRow);
+    }
+
+    /**
+     * Delete the workspace item. The entry in workspaceitem, the unarchived
+     * item and its contents are all removed (multiple inclusion
+     * notwithstanding.)
+     */
+    public void deleteAll() throws SQLException, AuthorizeException,
+            IOException
+    {
+        /*
+         * Authorisation is a special case. The submitter won't have REMOVE
+         * permission on the collection, so our policy is this: Only the
+         * original submitter or an administrator can delete a workspace item.
+         */
+        if (!AuthorizeManager.isAdmin(ourContext)
+                && ((ourContext.getCurrentUser() == null) || (ourContext
+                        .getCurrentUser().getID() != item.getSubmitter()
+                        .getID())))
+        {
+            // Not an admit, not the submitter
+            throw new AuthorizeException("Must be an administrator or the "
+                    + "original submitter to delete a workspace item");
+        }
+
+        log.info(LogManager.getHeader(ourContext, "delete_workspace_item",
+                "workspace_item_id=" + getID() + "item_id=" + item.getID()
+                        + "collection_id=" + collection.getID()));
+
+        //deleteSubmitPermissions();
+        // Remove from cache
+        ourContext.removeCached(this, getID());
+
+        // Need to delete the epersongroup2workspaceitem row first since it refers
+        // to workspaceitem ID
+        deleteEpersonGroup2WorkspaceItem();
+
+        // Need to delete the workspaceitem row first since it refers
+        // to item ID
+        DatabaseManager.delete(ourContext, wiRow);
+
+        // Delete item
+        item.delete();
+    }
+
+    private void deleteEpersonGroup2WorkspaceItem() throws SQLException
+    {
+        
+        String removeSQL="DELETE FROM epersongroup2workspaceitem WHERE workspace_item_id = ?";
+        DatabaseManager.updateQuery(ourContext, removeSQL,getID());
+        
+    }
+
+    public void deleteWrapper() throws SQLException, AuthorizeException,
+            IOException
+    {
+        // Check authorisation. We check permissions on the enclosed item.
+        AuthorizeManager.authorizeAction(ourContext, item, Constants.WRITE);
+
+        log.info(LogManager.getHeader(ourContext, "delete_workspace_item",
+                "workspace_item_id=" + getID() + "item_id=" + item.getID()
+                        + "collection_id=" + collection.getID()));
+
+        //        deleteSubmitPermissions();
+        // Remove from cache
+        ourContext.removeCached(this, getID());
+
+        // Need to delete the workspaceitem row first since it refers
+        // to item ID
+        DatabaseManager.delete(ourContext, wiRow);
     }
 
     // InProgressSubmission methods
@@ -253,141 +590,43 @@
         return item;
     }
 
-    public void setItem(Item item)
-    {
-        this.item = item;
-    }
-
     public Collection getCollection()
     {
         return collection;
     }
 
-    public void setCollection(Collection collection)
-    {
-        this.collection = collection;
-    }
-
-    public EPerson getSubmitter()
+    public EPerson getSubmitter() throws SQLException
     {
         return item.getSubmitter();
     }
 
     public boolean hasMultipleFiles()
     {
-        return hasMultipleFiles;
-    }
-
-    public void setMultipleFiles(boolean hasMultipleFiles)
-    {
-        this.hasMultipleFiles = hasMultipleFiles;
+        return wiRow.getBooleanColumn("multiple_files");
+    }
+
+    public void setMultipleFiles(boolean b)
+    {
+        wiRow.setColumn("multiple_files", b);
     }
 
     public boolean hasMultipleTitles()
     {
-        return hasMultipleTitles;
-    }
-
-    public void setMultipleTitles(boolean hasMultipleTitles)
-    {
-        this.hasMultipleTitles = hasMultipleTitles;
+        return wiRow.getBooleanColumn("multiple_titles");
+    }
+
+    public void setMultipleTitles(boolean b)
+    {
+        wiRow.setColumn("multiple_titles", b);
     }
 
     public boolean isPublishedBefore()
     {
-        return publishedBefore;
-    }
-
-    public void setPublishedBefore(boolean publishedBefore)
-    {
-        this.publishedBefore = publishedBefore;
-    }
-
-    ////////////////////////////////////////////////////////////////////
-    // Utility methods
-    ////////////////////////////////////////////////////////////////////
-
-    public String toString()
-    {
-        return ToStringBuilder.reflectionToString(this,
-                ToStringStyle.MULTI_LINE_STYLE);
-    }
-
-    public boolean equals(Object o)
-    {
-        return EqualsBuilder.reflectionEquals(this, o);
-    }
-
-    public boolean equals(WorkspaceItem wsi)
-    {
-        return getID() == wsi.getID();
-    }
-
-    public int hashCode()
-    {
-        return HashCodeBuilder.reflectionHashCode(this);
-    }
-
-    /** Deprecated by the introduction of DAOs */
-    @Deprecated
-    public static WorkspaceItem create(Context context, Collection collection,
-            boolean template)
-        throws AuthorizeException, IOException
-    {
-        WorkspaceItemDAO dao = WorkspaceItemDAOFactory.getInstance(context);
-        return dao.create(collection, template);
-    }
-
-    @Deprecated
-    public static WorkspaceItem find(Context context, int id)
-    {
-        WorkspaceItemDAO dao = WorkspaceItemDAOFactory.getInstance(context);
-        return dao.retrieve(id);
-    }
-
-    @Deprecated
-    public void update() throws AuthorizeException, IOException
-    {
-        dao.update(this);
-    }
-
-    @Deprecated
-    public void deleteWrapper() throws AuthorizeException, IOException
-    {
-        dao.delete(getID());
-    }
-
-    @Deprecated
-    public void deleteAll() throws AuthorizeException,
-            IOException
-    {
-        dao.deleteAll(getID());
-    }
-
-    @Deprecated
-    public static WorkspaceItem[] findAll(Context context)
-    {
-        WorkspaceItemDAO dao = WorkspaceItemDAOFactory.getInstance(context);
-        List<WorkspaceItem> wsItems = dao.getWorkspaceItems();
-
-        return wsItems.toArray(new WorkspaceItem[0]);
-    }
-
-    @Deprecated
-    public static WorkspaceItem[] findByEPerson(Context context, EPerson ep)
-    {
-        WorkspaceItemDAO dao = WorkspaceItemDAOFactory.getInstance(context);
-        List<WorkspaceItem> wsItems = dao.getWorkspaceItems(ep);
-
-        return wsItems.toArray(new WorkspaceItem[0]);
-    }
-
-    @Deprecated
-    public static WorkspaceItem[] findByCollection(Context context, Collection c)
-    {
-        WorkspaceItemDAO dao = WorkspaceItemDAOFactory.getInstance(context);
-        List<WorkspaceItem> wsItems = dao.getWorkspaceItems(c);
-
-        return wsItems.toArray(new WorkspaceItem[0]);
+        return wiRow.getBooleanColumn("published_before");
+    }
+
+    public void setPublishedBefore(boolean b)
+    {
+        wiRow.setColumn("published_before", b);
     }
 }