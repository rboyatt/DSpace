--- conflicted
+++ resolved
@@ -39,51 +39,8 @@
         currentPage = currentPage.substring(0, c);
     }
     
-<<<<<<< HEAD
-  <tr class="navigationBarItem">
-    <td>
-      <img alt="" src="<%= request.getContextPath() %>/image/<%= (currentPage.endsWith("/metadataimport") ? "arrow-highlight" : "arrow") %>.gif" width="16" height="16"/>
-    </td>
-    <td nowrap="nowrap" class="navigationBarItem">
-      <a href="<%= request.getContextPath() %>/dspace-admin/metadataimport"><fmt:message key="jsp.layout.navbar-admin.metadataimport"/></a>
-    </td>
-  </tr>
-  
-  <tr class="navigationBarItem">
-    <td>
-      <img alt="" src="<%= request.getContextPath() %>/image/<%= (currentPage.endsWith("/batchmetadataimport") ? "arrow-highlight" : "arrow") %>.gif" width="16" height="16"/>
-    </td>
-    <td nowrap="nowrap" class="navigationBarItem">
-      <a href="<%= request.getContextPath() %>/dspace-admin/batchmetadataimport"><fmt:message key="jsp.layout.navbar-admin.batchmetadataimport"/></a>
-    </td>
-  </tr>
-  
-  <tr class="navigationBarItem">
-    <td>
-      <img alt="" src="<%= request.getContextPath() %>/image/<%= (currentPage.endsWith("/curate") ? "arrow-highlight" : "arrow") %>.gif" width="16" height="16"/>
-    </td>
-    <td nowrap="nowrap" class="navigationBarItem">
-      <a href="<%= request.getContextPath() %>/dspace-admin/curate"><fmt:message key="jsp.layout.navbar-admin.curate"/></a>
-    </td>
-  </tr>
-  
-  <tr>
-     <td colspan="2">&nbsp;</td>
-  </tr>
-
-	<tr class="navigationBarItem">
-   		<td>
-      <img alt="" src="<%= request.getContextPath() %>/image/<%= (currentPage.endsWith("/withdrawn") ? "arrow-highlight" : "arrow") %>.gif" width="16" height="16"/>
-   		</td>
-   		<td nowrap="nowrap" class="navigationBarItem">
-     			<a href="<%= request.getContextPath() %>/dspace-admin/withdrawn"><fmt:message key="jsp.layout.navbar-admin.withdrawn"/></a>
-   		</td>
-	</tr>
-=======
     // E-mail may have to be truncated
     String navbarEmail = null;
->>>>>>> d1f9b497
-
     if (user != null)
     {
         navbarEmail = user.getEmail();
@@ -112,6 +69,7 @@
                <li><a href="<%= request.getContextPath() %>/dspace-admin/curate"><fmt:message key="jsp.layout.navbar-admin.curate"/></a></li>
                <li><a href="<%= request.getContextPath() %>/dspace-admin/withdrawn"><fmt:message key="jsp.layout.navbar-admin.withdrawn"/></a></li>
                <li><a href="<%= request.getContextPath() %>/dspace-admin/metadataimport"><fmt:message key="jsp.layout.navbar-admin.metadataimport"/></a></li>
+               <li><a href="<%= request.getContextPath() %>/dspace-admin/batchmetadataimport"><fmt:message key="jsp.layout.navbar-admin.batchmetadataimport"/></a></li>               
             </ul>
           </li>
                           
